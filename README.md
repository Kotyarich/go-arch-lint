# golang architecture linter

[![Go Report Card](https://goreportcard.com/badge/github.com/fe3dback/go-arch-lint)](https://goreportcard.com/report/github.com/fe3dback/go-arch-lint)

Check all project imports and compare to arch rules defined in yml file

![Logo image](https://user-images.githubusercontent.com/2073883/93022069-84124480-f5ef-11ea-93b6-614015a3d6d6.png)

## Install

```bash
go get -u github.com/fe3dback/go-arch-lint
```

go will download and install binary to bin folder, usually
is ~/go/bin

## Run

Run binary with flag "check --project-path" and absolutely path
to your project, for example:
```
go-arch-lint check --project-path ~/go/src/github.com/fe3dback/galaxy
```

## Usage

<<<<<<< HEAD
```
Usage:
  go-arch-lint [flags]
  go-arch-lint [command]

Available Commands:
  check       check project architecture by yaml file
  help        Help about any command
  version     Print go arch linter version

Flags:
  -h, --help                   help for go-arch-lint
      --json                   (alias for --output-type=json)
      --max-warnings int       max number of warnings to output (default 512)
      --output-color           use ANSI colors in terminal output (default true)
      --output-json-one-line   format JSON as single line payload (without line breaks), only for json output type
      --output-type string     type of command output, variants: [ascii, json] (default "default")
      --project-path string    absolute path to project directory (where '.go-arch-lint.yml' is located)
```
=======
| Flag              | Req?  | Default  | Example             |
| ----------------- | ----- | -------- | ------------------- |
| project-path      | +     | n/a      | --project-path ~/go/src/github.com/fe3dback/galaxy |
| max-warnings      | -     | 512      | --max-warnings=32 |
| color-output      | -     | true     | --color-output=false |

## Archfile Syntax

| Path              | Req?  | Type  | Description         |
| -------------     | ----- | ----- | ------------------- |
| version           | +     | int   | schema version, currently support "1"  |
| allow             | -     | map   | global rules |
| . depOnAnyVendor  | -     | bool  | allow import any vendor code to any project file |
| exclude           | -     | list  | list of directories (relative path) for exclude from analyse |
| excludeFiles      | -     | list  | regExp rules for file names, for exclude from analyse |
| components        | +     | map   | project components used for split real modules and packages to abstract thing |
| . %name%          | +     | str   | name of component |
| . . in            | +     | str   | relative directory name, support glob masking (src/\*/engine/\*\*) |
| vendors           | -     | map   | vendor libs |
| . %name%          | +     | str   | name of vendor component |
| . . in            | +     | str   | full import path |
| commonComponents  | -     | list  | list of components, allow import them into any code |
| commonVendors     | -     | list  | list of vendors, allow import them into any code |
| deps              | +     | map   | dependency rules |
| . %name%          | +     | str   | name of component, exactly as defined in "components" section |
| . . anyVendorDeps | -     | bool  | all component code can import any vendor code |
| . . anyProjectDeps| -     | bool  | all component code can import any other project code, useful for DI/main component |
| . . mayDependOn   | -     | list  | list of components that can by imported in %name% |
| . . canUse        | -     | list  | list of vendors that can by imported in %name% |
>>>>>>> bdd2a2cc

## Archfile example

Make archfile called '.go-arch-lint.yml' in root directory
of your project, and put some arch rules to it

See full examples in /examples

```yaml
version: 1
allow:
  depOnAnyVendor: false

# ----------------------------------
# Excluded folders from analyse
# ----------------------------------
exclude:
  - .idea
  - vendor

excludeFiles:
  - "^.*_test\\.go$"
  - "^.*test/mock/.*\\.go$"

# ----------------------------------
# Vendor libs
# ----------------------------------
vendors:
  loader-yaml:
    in: gopkg.in/yaml.v2
  vectors:
    in: github.com/fe3dback/go-vec

# ----------------------------------
# Project components
#
# Used for split real modules and 
# packages to abstract thing
# ----------------------------------
components:
  main:
    in: .
  engine:
    in: engine
  engine_vendor_events:
    in: engine/vendor/*/event
  game:
    in: game
  game_component:
    in: game/components/**
  utils:
    in: utils

# ----------------------------------
# All components can import any 
# packages from "common" list
# ----------------------------------
commonComponents:
  - utils

# ----------------------------------
# All components can import any 
# vendors from "common" list
# ----------------------------------
commonVendors:
  - vectors

# ----------------------------------
# Dependency rules
# ----------------------------------
deps:
  engine:
    canUse:
      - loader-yaml  

  engine_vendor_events:
    mayDependOn:
      - engine

  game:
    mayDependOn:
      - engine
      - game_component

  main:
    mayDependOn:
      - game
      - engine
```

## Archfile Syntax

| Path              | Req?  | Type  | Description         |
| -------------     | ----- | ----- | ------------------- |
| version           | +     | int   | schema version, currently support "1"  |
| allow             | -     | map   | global rules |
| . depOnAnyVendor  | -     | bool  | allow import any vendor code to any project file |
| exclude           | -     | list  | list of directories (relative path) for exclude from analyse |
| excludeFiles      | -     | list  | regExp rules for file names, for exclude from analyse |
| components        | +     | map   | project components used for split real modules and packages to abstract thing |
| . %name%          | +     | str   | name of component |
| . . in            | +     | str   | relative directory name, support glob masking (src/\*/engine/\*\*) |
| vendors           | -     | map   | vendor libs |
| . %name%          | +     | str   | name of vendor component |
| . . in            | +     | str   | full import path |
| commonComponents  | -     | list  | list of components, allow import them into any code |
| commonVendors     | -     | list  | list of vendors, allow import them into any code |
| deps              | +     | map   | dependency rules |
| . %name%          | +     | str   | name of component, exactly as defined in "components" section |
| . . anyVendorDeps | -     | bool  | all component code can import any vendor code |
| . . anyProjectDeps| -     | bool  | all component code can import any other project code, useful for DI/main component |
| . . mayDependOn   | -     | list  | list of components that can by imported in %name% |
| . . canUse        | -     | list  | list of vendors that can by imported in %name% |


## Example of usage

This linter will return:

| Status Code | Description |
| ----------- | ----------- |
| 0           | Project corresponds for defined rules |
| 1           | Found warnings |

```text
$ go-arch-lint check --project-path ~/go/src/github.com/fe3dback/galaxy
used arch file: /home/neo/go/src/github.com/fe3dback/galaxy/.go-arch-lint.yml
        module: github.com/fe3dback/galaxy
[WARN] Component 'game_entities_factory': file '/game/entities/factory/bullet.go' shouldn't depend on 'github.com/fe3dback/galaxy/game/entities/components/game'
[WARN] Component 'game_loader': file '/game/loader/weaponloader/loader.go' shouldn't depend on 'github.com/fe3dback/galaxy/engine'
[WARN] File '/shared/ui/layer_shared_fps.go' not attached to any component in archfile

warnings found: 3
```

### json

Same warnings in json format

```
$ go-arch-lint check --project-path ~/go/src/github.com/fe3dback/galaxy --json
```

```json
{
  "Type": "command.check",
  "Payload": {
    "execution_warnings": [],
    "execution_error": "",
    "arch_has_warnings": true,
    "arch_warnings_deps": [
      {
        "ComponentName": "game_entities_factory",
        "FileRelativePath": "/game/entities/factory/bullet.go",
        "FileAbsolutePath": "/home/neo/go/src/github.com/fe3dback/galaxy/game/entities/factory/bullet.go",
        "ResolvedImportName": "github.com/fe3dback/galaxy/game/entities/components/game"
      },
      {
        "ComponentName": "game_loader",
        "FileRelativePath": "/game/loader/weaponloader/loader.go",
        "FileAbsolutePath": "/home/neo/go/src/github.com/fe3dback/galaxy/game/loader/weaponloader/loader.go",
        "ResolvedImportName": "github.com/fe3dback/galaxy/engine"
      }
    ],
    "arch_warnings_not_matched": [
      {
        "FileRelativePath": "/shared/ui/layer_shared_fps.go",
        "FileAbsolutePath": "/home/neo/go/src/github.com/fe3dback/galaxy/shared/ui/layer_shared_fps.go"
      }
    ]
  }
}
```

Read more in [docs](docs):<|MERGE_RESOLUTION|>--- conflicted
+++ resolved
@@ -25,7 +25,6 @@
 
 ## Usage
 
-<<<<<<< HEAD
 ```
 Usage:
   go-arch-lint [flags]
@@ -45,37 +44,6 @@
       --output-type string     type of command output, variants: [ascii, json] (default "default")
       --project-path string    absolute path to project directory (where '.go-arch-lint.yml' is located)
 ```
-=======
-| Flag              | Req?  | Default  | Example             |
-| ----------------- | ----- | -------- | ------------------- |
-| project-path      | +     | n/a      | --project-path ~/go/src/github.com/fe3dback/galaxy |
-| max-warnings      | -     | 512      | --max-warnings=32 |
-| color-output      | -     | true     | --color-output=false |
-
-## Archfile Syntax
-
-| Path              | Req?  | Type  | Description         |
-| -------------     | ----- | ----- | ------------------- |
-| version           | +     | int   | schema version, currently support "1"  |
-| allow             | -     | map   | global rules |
-| . depOnAnyVendor  | -     | bool  | allow import any vendor code to any project file |
-| exclude           | -     | list  | list of directories (relative path) for exclude from analyse |
-| excludeFiles      | -     | list  | regExp rules for file names, for exclude from analyse |
-| components        | +     | map   | project components used for split real modules and packages to abstract thing |
-| . %name%          | +     | str   | name of component |
-| . . in            | +     | str   | relative directory name, support glob masking (src/\*/engine/\*\*) |
-| vendors           | -     | map   | vendor libs |
-| . %name%          | +     | str   | name of vendor component |
-| . . in            | +     | str   | full import path |
-| commonComponents  | -     | list  | list of components, allow import them into any code |
-| commonVendors     | -     | list  | list of vendors, allow import them into any code |
-| deps              | +     | map   | dependency rules |
-| . %name%          | +     | str   | name of component, exactly as defined in "components" section |
-| . . anyVendorDeps | -     | bool  | all component code can import any vendor code |
-| . . anyProjectDeps| -     | bool  | all component code can import any other project code, useful for DI/main component |
-| . . mayDependOn   | -     | list  | list of components that can by imported in %name% |
-| . . canUse        | -     | list  | list of vendors that can by imported in %name% |
->>>>>>> bdd2a2cc
 
 ## Archfile example
 
